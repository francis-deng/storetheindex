package ingest

import (
	"bytes"
	"errors"
	"fmt"
	"io"

	"github.com/filecoin-project/go-indexer-core"
	schema "github.com/filecoin-project/storetheindex/api/v0/ingest/schema"
	"github.com/ipfs/go-cid"
	"github.com/ipfs/go-datastore"
	"github.com/ipfs/go-graphsync"
	"github.com/ipld/go-ipld-prime"
	"github.com/ipld/go-ipld-prime/codec/dagjson"
	cidlink "github.com/ipld/go-ipld-prime/linking/cid"
	"github.com/ipld/go-ipld-prime/node/basicnode"
	peer "github.com/libp2p/go-libp2p-core/peer"
)

func dsKey(k string) datastore.Key {
	return datastore.NewKey(k)
}

// mkVanillaLinkSystem makes a standard vanilla linkSystem that stores and loads from a datastore.
func mkLinkSystem(ds datastore.Batching) ipld.LinkSystem {
	lsys := cidlink.DefaultLinkSystem()
	lsys.StorageReadOpener = func(lctx ipld.LinkContext, lnk ipld.Link) (io.Reader, error) {
		c := lnk.(cidlink.Link).Cid
		val, err := ds.Get(dsKey(c.String()))
		if err != nil {
			return nil, err
		}
		return bytes.NewBuffer(val), nil
	}
	lsys.StorageWriteOpener = func(lctx ipld.LinkContext) (io.Writer, ipld.BlockWriteCommitter, error) {
		buf := bytes.NewBuffer(nil)
		return buf, func(lnk ipld.Link) error {
			c := lnk.(cidlink.Link).Cid
			// Store the advertisement
			origBuf := buf.Bytes()
			n, err := decodeIPLDNode(buf)
			if err != nil {
				return err
			}
			if isAdvertisement(n) {
				// Verify if the signature is correct.
				// And the advertisement valid.
				ad, err := verifyAdvertisement(n)
				if err != nil {
					return err
				}
				// Store advertisement and mapping between
				// advertisement and link of entries.
				r := bytes.NewBuffer(nil)
				err = dagjson.Encode(ad, r)
				if err != nil {
					return err
				}
				// Store entries link to the map
				elnk, err := ad.FieldEntries().AsLink()
				if err != nil {
					return err
				}
				err = ds.Put(dsKey("adMap/"+elnk.(cidlink.Link).Cid.String()), c.Bytes())
				if err != nil {
					return err
				}
				// Store the advertisement
<<<<<<< HEAD
				return ds.Put(dsKey(c.String()), origBuf)
=======
				return ds.Put(dsKey(c.String()), r.Bytes())
>>>>>>> e3e8ea88
			}
			// Store the list of entries.
			return ds.Put(dsKey(c.String()), origBuf)
		}, nil
	}
	return lsys
}

func decodeAd(n ipld.Node) (schema.Advertisement, error) {
	nb := schema.Type.Advertisement.NewBuilder()
	err := nb.AssignNode(n)
	if err != nil {
		return nil, err
	}
	return nb.Build().(schema.Advertisement), nil
}
func verifyAdvertisement(n ipld.Node) (schema.Advertisement, error) {
	ad, err := decodeAd(n)
	if err != nil {
		log.Errorf("Error decoding advertisement: %v", err)
		return nil, err
	}
	// Verify advertisement signature
	if err := schema.VerifyAdvertisement(ad); err != nil {
		// stop exchange, verification of signature failed.
		// hookActions.TerminateWithError(errors.New("advertisement verification failed"))
		log.Errorf("Signature verification failed for add: %v", err)
		return nil, err
	}
	return ad, nil
}

// storageHook determines the logic to run when a new block is received through graphsync.
// NOTE: This hook is run after an exchanged IPLD node has been stored in the datastore.
// This means that the node is persisted and then processed. This is not the most appropriate
// solution as it requires storing and then deleting data instead of processing the stream
// receive in the linkSystem, but until we figure out how to pass to the linkSystem
// the peer invoved in the request, we'll need to go with this approach.
func (i *legIngester) storageHook() graphsync.OnIncomingBlockHook {
	return func(p peer.ID, responseData graphsync.ResponseData, blockData graphsync.BlockData, hookActions graphsync.IncomingBlockHookActions) {
		// Get cid of the node received.
		c := blockData.Link().(cidlink.Link).Cid
		// Get the entries node from the datastore.
		val, err := i.ds.Get(dsKey(c.String()))
		if err != nil {
			log.Errorf("Error while fetching the node from datastore: %v", err)
			return
		}
		// Decode entries into an IPLD node
		nentries, err := decodeIPLDNode(bytes.NewBuffer(val))
		if err != nil {
			log.Errorf("Error decoding ipldNode: %v", err)
			return
		}

		// If it is not an advertisement, is the list of Cids.
		// Let's ingest it!
		if !isAdvertisement(nentries) {
			// Get the advertisement ID corresponding to the link.
			val, err := i.ds.Get(dsKey("adMap/" + c.String()))
			if err != nil {
				log.Errorf("Error while fetching the advertisementID for entries map: %v", err)
			}
			adCid, err := cid.Cast(val)
			if err != nil {
				log.Errorf("Error casting Cid for advertisement: %v", err)
			}

			err = i.processEntries(adCid, p, nentries)
			if err != nil {
				log.Errorf("Error processing entries for advertisement: %v", err)

			}

			// When we are finished processing the index we can remove
			// it from the datastore (we don't want redundant information
			// in several datastores).
			err = i.ds.Delete(dsKey(c.String()))
			if err != nil {
				log.Errorf("Error deleting index from datastore: %v", err)
				return
			}
		}
	}
}

func (i *legIngester) processEntries(adCid cid.Cid, p peer.ID, nentries ipld.Node) error {
	adb, err := i.ds.Get(dsKey("adMap/" + adCid.String()))
	if err != nil {
		log.Errorf("Error while fetching advertisement for entry: %v", err)
		return err
	}
	adn, err := decodeIPLDNode(bytes.NewBuffer(adb))
	if err != nil {
		log.Errorf("Error decoding ipldNode: %v", err)
		return err
	}
	ad, err := decodeAd(adn)
	if err != nil {
		log.Errorf("Error decoding advertisement: %v", err)
		return err
	}
	metadata, err := ad.FieldMetadata().AsBytes()
	if err != nil {
		return err
	}
	isRm, err := ad.FieldIsRm().AsBool()
	if err != nil {
		return err
	}
	// NOTE: No need to get provider from the advertisement
	// we have in the message source. We could add an additional
	// check here though.
	// provider, err := ad.FieldProvider().AsString()

	nb := schema.Type.List_String.NewBuilder()
	err = nb.AssignNode(nentries)
	if err != nil {
		log.Errorf("Error decoding entries: %v", err)
		return err
	}
	entries := nb.Build()
	// Iterate over all entries
	cit := entries.ListIterator()
	for !cit.Done() {
		_, cnode, err := cit.Next()
		if err != nil {
			// return err
		}
		cs, _ := cnode.AsString()
		c, err := cid.Decode(cs)
		if err != nil {
			return err
		}
		val := indexer.MakeValue(p, 0, metadata)
		if isRm {
			if _, err := i.indexer.Remove(c, val); err != nil {
				log.Errorf("Error removing CID %s in indexer: %v", c, err)
				return err
			}

		} else {
			if _, err := i.indexer.Put(c, val); err != nil {
				log.Errorf("Error putting CID %s in indexer: %v", c, err)
				return err
			}
		}
		log.Debugf("Success putting CID %s in indexer", c)
	}
	return nil
}

// storageHook determines the logic to run when a new block is received through graphsync.
// NOTE: This hook is run after an exchanged IPLD node has been stored in the datastore.
// This means that the node is persisted and then processed. This is not the most appropriate
// solution as it requires storing and then deleting data instead of processing the stream
// receive in the linkSystem, but until we figure out how to pass to the linkSystem
// the peer invoved in the request, we'll need to go with this approach.
func (i *legIngester) storageHook2() graphsync.OnIncomingBlockHook {
	return func(p peer.ID, responseData graphsync.ResponseData, blockData graphsync.BlockData, hookActions graphsync.IncomingBlockHookActions) {
		// Get cid of the node received.
		c := blockData.Link().(cidlink.Link).Cid
		// Get the node from the datastore.
		val, err := i.ds.Get(dsKey(c.String()))
		if err != nil {
			log.Errorf("Error while fetching the node from datastore: %v", err)
		}

		// Decode into an IPLD node
		n, err := decodeIPLDNode(bytes.NewBuffer(val))
		if err != nil {
			log.Errorf("Error decoding ipldNode: %v", err)
			return
		}

		// Check if it is of type Index (i.e. not an advertisements).
		// Nothing needs to done for advertisements here, just traverse
		// and persist them.
		if isAdvertisement(n) {
			nb := schema.Type.Advertisement.NewBuilder()
			err := nb.AssignNode(n)
			if err != nil {
				log.Errorf("Error decoding advertisement: %v", err)
				return
			}
			ad := nb.Build().(schema.Advertisement)
			// Verify advertisement signature
			if err := schema.VerifyAdvertisement(ad); err != nil {
				// stop exchange, verification of signature failed.
				hookActions.TerminateWithError(errors.New("advertisement verification failed"))
				log.Errorf("Signature verification failed for add: %v", err)
			}

			// When we are finished processing the index we can remove
			// it from the datastore (we don't want redundant information
			// in several datastores).
			err = i.ds.Delete(dsKey(c.String()))
			if err != nil {
				log.Errorf("Error deleting index from datastore: %v", err)
				return
			}
		}
	}
}

// decodeIPLDNode from a reaed
// This is used to get the ipld.Node from a set of raw bytes.
func decodeIPLDNode(r io.Reader) (ipld.Node, error) {
	// NOTE: Considering using the schema prototypes.
	// This was failing, using a map gives flexibility.
	// Maybe is worth revisiting this again in the future.
	nb := basicnode.Prototype.Any.NewBuilder()
	err := dagjson.Decode(nb, r)
	if err != nil {
		return nil, err
	}
	return nb.Build(), nil
}

// Checks if an IPLD node is an advertisement or
// an index.
// (We may need additional checks if we extend
// the schema with new types that are traversable)
func isAdvertisement(n ipld.Node) bool {
	indexID, _ := n.LookupByString("Signature")
	return indexID != nil
}

// Process the CIDs included in an IPLD.Node of type index and
// NOTE: We could add a callback to give flexibility to processCidsIndex
// and be able to run a different callbacks according to the needs.
// I don't think it makes sense in this stage.
func (i *legIngester) processCidsIndex(p peer.ID, n ipld.Node, metadata []byte, isRm bool) error {
	fmt.Println(n)
	return nil
}

// Process the CIDs included in an IPLD.Node of type index and
// NOTE: We could add a callback to give flexibility to processCidsIndex
// and be able to run a different callbacks according to the needs.
// I don't think it makes sense in this stage.
func (i *legIngester) processCidsIndex2(p peer.ID, n ipld.Node) error {
	// Get all CidEntries entries
	entries, err := n.LookupByString("CidEntries")
	if err != nil {
		return err
	}

	// Iterate over all entries
	it := entries.ListIterator()
	for {
		_, e, err := it.Next()
		if err != nil {
			return err
		}
		// Process the CIDs of each of the entries.
		err = i.processCidsEntry(p, e)
		if err != nil {
			return err
		}
		if it.Done() {
			break
		}
	}
	return nil
}

// ProcessCidsEntry gets the list of CIDs, and indexes the corresponding
// data in the indexer.
func (i *legIngester) processCidsEntry(p peer.ID, n ipld.Node) error {
	// Get metadata if any.
	meta, err := n.LookupByString("Metadata")
	if err != nil {
		return err
	}
	metadata, err := meta.AsBytes()
	if err != nil {
		return err
	}

	// Get the list of CIDS to put and iterate over them
	putCids, _ := n.LookupByString("Put")
	cit := putCids.ListIterator()
	for !cit.Done() {
		_, cnode, err := cit.Next()
		if err != nil {
			return err
		}
		cs, _ := cnode.AsString()
		c, err := cid.Decode(cs)
		if err != nil {
			return err
		}
		val := indexer.MakeValue(p, 0, metadata)
		if _, err := i.indexer.Put(c, val); err != nil {
			log.Errorf("Error putting CID %s in indexer: %v", c, err)
		}
		log.Debugf("Success putting CID %s in indexer", c)
	}

	// Get the list of cids to remove and iterate over them.
	rmCids, _ := n.LookupByString("Remove")
	cit = rmCids.ListIterator()
	for !cit.Done() {
		_, cnode, err := cit.Next()
		if err != nil {
			return err
		}
		cs, _ := cnode.AsString()
		c, err := cid.Decode(cs)
		if err != nil {
			return err
		}
		val := indexer.MakeValue(p, 0, metadata)
		if _, err := i.indexer.Remove(c, val); err != nil {
			log.Errorf("Error removing CID %s in indexer: %v", c, err)
		}
		log.Debugf("Success removing CID %s in indexer", c)
	}
	return nil
}

/*
NOTE: Keeping this code for reference here until we settle on the
approach to use to index data as it comes. We currently use a graphsync hook
but we may switch to using a linkSystem in the future
// Creates the main engine linksystem.
// TODO: This is the linksystem that will eventually fetch the nodes
// and in the fly index the data being received.
func (i *legIngester) mkLinkSystem(p peer.ID) ipld.LinkSystem {
	lsys := cidlink.DefaultLinkSystem()
	lsys.StorageReadOpener = func(_ ipld.LinkContext, lnk ipld.Link) (io.Reader, error) {
		c := lnk.(cidlink.Link).Cid
		val, err := i.ds.Get(datastore.NewKey(c.String()))
		if err != nil {
			return nil, err
		}
		return bytes.NewBuffer(val), nil
	}
	lsys.StorageWriteOpener = func(lctx ipld.LinkContext) (io.Writer, ipld.BlockWriteCommitter, error) {
		buf := bytes.NewBuffer(nil)
		return buf, func(lnk ipld.Link) error {
			fmt.Println("peer", p)
			fmt.Println("lctx", lctx)
			if lctx.Ctx != nil {
				fmt.Println("Link Context:", lctx.Ctx.Value(schema.IsIndexKey))
				fmt.Println("peer", p)
				fmt.Println("path", lctx.LinkPath.String(), "node", lctx.LinkNode)
				if bool(lctx.Ctx.Value(schema.IsIndexKey).(schema.LinkContextValue)) {
					index, err := decodeIPLDNode(buf)
					if err != nil {
						return err
					}
					err = i.processCidsIndex(p, index)
					if err != nil {
						return err
					}
				}
			}
			c := lnk.(cidlink.Link).Cid
			return i.ds.Put(datastore.NewKey(c.String()), buf.Bytes())
		}, nil
	}
	return lsys
}
*/<|MERGE_RESOLUTION|>--- conflicted
+++ resolved
@@ -50,13 +50,7 @@
 				if err != nil {
 					return err
 				}
-				// Store advertisement and mapping between
-				// advertisement and link of entries.
-				r := bytes.NewBuffer(nil)
-				err = dagjson.Encode(ad, r)
-				if err != nil {
-					return err
-				}
+
 				// Store entries link to the map
 				elnk, err := ad.FieldEntries().AsLink()
 				if err != nil {
@@ -67,11 +61,7 @@
 					return err
 				}
 				// Store the advertisement
-<<<<<<< HEAD
 				return ds.Put(dsKey(c.String()), origBuf)
-=======
-				return ds.Put(dsKey(c.String()), r.Bytes())
->>>>>>> e3e8ea88
 			}
 			// Store the list of entries.
 			return ds.Put(dsKey(c.String()), origBuf)
